--- conflicted
+++ resolved
@@ -118,17 +118,9 @@
       }
       rclcpp::AnyExecutable exec;
 
-<<<<<<< HEAD
-        exec.callback_group = callback_group;
-        if (fill_executable(exec, entity)) {
-          executables.push_back(exec);
-        } else {
-        }
-=======
       exec.callback_group = callback_group;
       if (fill_executable(exec, entity)) {
         executables.push_back(exec);
->>>>>>> c4b65893
       }
     }
   }
