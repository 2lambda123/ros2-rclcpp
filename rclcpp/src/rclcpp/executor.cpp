--- conflicted
+++ resolved
@@ -41,16 +41,11 @@
 
 using namespace std::chrono_literals;
 
-<<<<<<< HEAD
 using rclcpp::Executor;
 
 /// Mask to indicate to the waitset to only add the subscription.
 /// The events and intraprocess waitable are already added via the callback group.
 static constexpr rclcpp::SubscriptionWaitSetMask kDefaultSubscriptionMask = {true, false, false};
-=======
-using rclcpp::exceptions::throw_from_rcl_error;
-using rclcpp::Executor;
->>>>>>> e3d9d819
 
 Executor::Executor(const rclcpp::ExecutorOptions & options)
 : spinning(false),
@@ -75,31 +70,8 @@
       }
     });
 
-<<<<<<< HEAD
   notify_waitable_->add_guard_condition(interrupt_guard_condition_);
   notify_waitable_->add_guard_condition(shutdown_guard_condition_);
-=======
-  // The number of guard conditions is always at least 2: 1 for the ctrl-c guard cond,
-  // and one for the executor's guard cond (interrupt_guard_condition_)
-  memory_strategy_->add_guard_condition(*shutdown_guard_condition_.get());
-
-  // Put the executor's guard condition in
-  memory_strategy_->add_guard_condition(*interrupt_guard_condition_.get());
-  rcl_allocator_t allocator = memory_strategy_->get_allocator();
-
-  rcl_ret_t ret = rcl_wait_set_init(
-    &wait_set_,
-    0, 2, 0, 0, 0, 0,
-    context_->get_rcl_context().get(),
-    allocator);
-  if (RCL_RET_OK != ret) {
-    RCUTILS_LOG_ERROR_NAMED(
-      "rclcpp",
-      "failed to create wait set: %s", rcl_get_error_string().str);
-    rcl_reset_error();
-    throw_from_rcl_error(ret, "Failed to create wait set in Executor constructor");
-  }
->>>>>>> e3d9d819
 }
 
 Executor::~Executor()
@@ -122,7 +94,6 @@
     {}, {},
     [this](auto client) {wait_set_.remove_client(client);});
 
-<<<<<<< HEAD
   current_collection_.services.update(
     {}, {},
     [this](auto service) {wait_set_.remove_service(service);});
@@ -134,18 +105,6 @@
   current_collection_.waitables.update(
     {}, {},
     [this](auto waitable) {wait_set_.remove_waitable(waitable);});
-=======
-  // Finalize the wait set.
-  if (rcl_wait_set_fini(&wait_set_) != RCL_RET_OK) {
-    RCUTILS_LOG_ERROR_NAMED(
-      "rclcpp",
-      "failed to destroy wait set: %s", rcl_get_error_string().str);
-    rcl_reset_error();
-  }
-  // Remove and release the sigint guard condition
-  memory_strategy_->remove_guard_condition(shutdown_guard_condition_.get());
-  memory_strategy_->remove_guard_condition(interrupt_guard_condition_.get());
->>>>>>> e3d9d819
 
   // Remove shutdown callback handle registered to Context
   if (!context_->remove_on_shutdown_callback(shutdown_callback_handle_)) {
@@ -186,17 +145,9 @@
   (void) node_ptr;
   this->collector_.add_callback_group(group_ptr);
 
-<<<<<<< HEAD
   if (!spinning.load()) {
     std::lock_guard<std::mutex> guard(mutex_);
     this->collect_entities();
-=======
-  if (node_ptr->get_context()->is_valid()) {
-    auto callback_group_guard_condition = group_ptr->get_notify_guard_condition();
-    weak_groups_to_guard_conditions_[weak_group_ptr] = callback_group_guard_condition.get();
-    // Add the callback_group's notify condition to the guard condition handles
-    memory_strategy_->add_guard_condition(*callback_group_guard_condition);
->>>>>>> e3d9d819
   }
 
   if (notify) {
@@ -215,7 +166,6 @@
 {
   this->collector_.add_node(node_ptr);
 
-<<<<<<< HEAD
   if (!spinning.load()) {
     std::lock_guard<std::mutex> guard(mutex_);
     this->collect_entities();
@@ -228,54 +178,6 @@
       throw std::runtime_error(
               std::string(
                 "Failed to trigger guard condition on node add: ") + ex.what());
-=======
-  const auto gc = node_ptr->get_shared_notify_guard_condition();
-  weak_nodes_to_guard_conditions_[node_ptr] = gc.get();
-  // Add the node's notify condition to the guard condition handles
-  memory_strategy_->add_guard_condition(*gc);
-  weak_nodes_.push_back(node_ptr);
-}
-
-void
-Executor::remove_callback_group_from_map(
-  rclcpp::CallbackGroup::SharedPtr group_ptr,
-  rclcpp::memory_strategy::MemoryStrategy::WeakCallbackGroupsToNodesMap & weak_groups_to_nodes,
-  bool notify)
-{
-  rclcpp::node_interfaces::NodeBaseInterface::SharedPtr node_ptr;
-  rclcpp::CallbackGroup::WeakPtr weak_group_ptr = group_ptr;
-  auto iter = weak_groups_to_nodes.find(weak_group_ptr);
-  if (iter != weak_groups_to_nodes.end()) {
-    node_ptr = iter->second.lock();
-    if (node_ptr == nullptr) {
-      throw std::runtime_error("Node must not be deleted before its callback group(s).");
-    }
-    weak_groups_to_nodes.erase(iter);
-    weak_groups_to_nodes_.erase(group_ptr);
-    std::atomic_bool & has_executor = group_ptr->get_associated_with_executor_atomic();
-    has_executor.store(false);
-  } else {
-    throw std::runtime_error("Callback group needs to be associated with executor.");
-  }
-  // If the node was matched and removed, interrupt waiting.
-  if (!has_node(node_ptr, weak_groups_to_nodes_associated_with_executor_) &&
-    !has_node(node_ptr, weak_groups_associated_with_executor_to_nodes_))
-  {
-    auto iter = weak_groups_to_guard_conditions_.find(weak_group_ptr);
-    if (iter != weak_groups_to_guard_conditions_.end()) {
-      memory_strategy_->remove_guard_condition(iter->second);
-    }
-    weak_groups_to_guard_conditions_.erase(weak_group_ptr);
-
-    if (notify) {
-      try {
-        interrupt_guard_condition_->trigger();
-      } catch (const rclcpp::exceptions::RCLError & ex) {
-        throw std::runtime_error(
-                std::string(
-                  "Failed to trigger guard condition on callback group remove: ") + ex.what());
-      }
->>>>>>> e3d9d819
     }
   }
 }
@@ -327,15 +229,6 @@
                 "Failed to trigger guard condition on node remove: ") + ex.what());
     }
   }
-<<<<<<< HEAD
-=======
-
-  memory_strategy_->remove_guard_condition(node_ptr->get_shared_notify_guard_condition().get());
-  weak_nodes_to_guard_conditions_.erase(node_ptr);
-
-  std::atomic_bool & has_executor = node_ptr->get_associated_with_executor_atomic();
-  has_executor.store(false);
->>>>>>> e3d9d819
 }
 
 void
@@ -504,20 +397,8 @@
   }
 
   // Reset the callback_group, regardless of type
-<<<<<<< HEAD
   if (any_exec.callback_group) {
     any_exec.callback_group->can_be_taken_from().store(true);
-=======
-  any_exec.callback_group->can_be_taken_from().store(true);
-  // Wake the wait, because it may need to be recalculated or work that
-  // was previously blocked is now available.
-  try {
-    interrupt_guard_condition_->trigger();
-  } catch (const rclcpp::exceptions::RCLError & ex) {
-    throw std::runtime_error(
-            std::string(
-              "Failed to trigger guard condition from execute_any_executable: ") + ex.what());
->>>>>>> e3d9d819
   }
 }
 
