// Copyright 2015 Open Source Robotics Foundation, Inc.
//
// Licensed under the Apache License, Version 2.0 (the "License");
// you may not use this file except in compliance with the License.
// You may obtain a copy of the License at
//
//     http://www.apache.org/licenses/LICENSE-2.0
//
// Unless required by applicable law or agreed to in writing, software
// distributed under the License is distributed on an "AS IS" BASIS,
// WITHOUT WARRANTIES OR CONDITIONS OF ANY KIND, either express or implied.
// See the License for the specific language governing permissions and
// limitations under the License.

#include <algorithm>
#include <atomic>
#include <functional>
#include <memory>
#include <mutex>
#include <stdexcept>

#include "rclcpp/callback_group.hpp"
#include "rclcpp/client.hpp"
#include "rclcpp/service.hpp"
#include "rclcpp/subscription_base.hpp"
#include "rclcpp/timer.hpp"
#include "rclcpp/waitable.hpp"

using rclcpp::CallbackGroup;
using rclcpp::CallbackGroupType;

CallbackGroup::CallbackGroup(
  CallbackGroupType group_type,
  std::function<rclcpp::Context::SharedPtr(void)> get_context,
  bool automatically_add_to_executor_with_node)
: type_(group_type), associated_with_executor_(false),
  can_be_taken_from_(true),
  automatically_add_to_executor_with_node_(automatically_add_to_executor_with_node),
  get_context_(get_context)
{}

CallbackGroup::~CallbackGroup()
{
  trigger_notify_guard_condition();
}

std::atomic_bool &
CallbackGroup::can_be_taken_from()
{
  return can_be_taken_from_;
}

const CallbackGroupType &
CallbackGroup::type() const
{
  return type_;
}

size_t
CallbackGroup::size() const
{
<<<<<<< HEAD
  return subscription_ptrs_.size() +
         service_ptrs_.size() +
         client_ptrs_.size() +
         timer_ptrs_.size() +
         waitable_ptrs_.size();
}

=======
  return (
    subscription_ptrs_.size() +
    service_ptrs_.size() +
    client_ptrs_.size() +
    timer_ptrs_.size() +
    waitable_ptrs_.size());
}
>>>>>>> ad5931b1
void CallbackGroup::collect_all_ptrs(
  std::function<void(const rclcpp::SubscriptionBase::SharedPtr &)> sub_func,
  std::function<void(const rclcpp::ServiceBase::SharedPtr &)> service_func,
  std::function<void(const rclcpp::ClientBase::SharedPtr &)> client_func,
  std::function<void(const rclcpp::TimerBase::SharedPtr &)> timer_func,
  std::function<void(const rclcpp::Waitable::SharedPtr &)> waitable_func) const
{
  std::lock_guard<std::mutex> lock(mutex_);

  for (const rclcpp::SubscriptionBase::WeakPtr & weak_ptr : subscription_ptrs_) {
    rclcpp::SubscriptionBase::SharedPtr ref_ptr = weak_ptr.lock();
    if (ref_ptr) {
      sub_func(ref_ptr);
    }
  }

  for (const rclcpp::ServiceBase::WeakPtr & weak_ptr : service_ptrs_) {
    rclcpp::ServiceBase::SharedPtr ref_ptr = weak_ptr.lock();
    if (ref_ptr) {
      service_func(ref_ptr);
    }
  }

  for (const rclcpp::ClientBase::WeakPtr & weak_ptr : client_ptrs_) {
    rclcpp::ClientBase::SharedPtr ref_ptr = weak_ptr.lock();
    if (ref_ptr) {
      client_func(ref_ptr);
    }
  }

  for (const rclcpp::TimerBase::WeakPtr & weak_ptr : timer_ptrs_) {
    rclcpp::TimerBase::SharedPtr ref_ptr = weak_ptr.lock();
    if (ref_ptr) {
      timer_func(ref_ptr);
    }
  }

  for (const rclcpp::Waitable::WeakPtr & weak_ptr : waitable_ptrs_) {
    rclcpp::Waitable::SharedPtr ref_ptr = weak_ptr.lock();
    if (ref_ptr) {
      waitable_func(ref_ptr);
    }
  }
}

std::atomic_bool &
CallbackGroup::get_associated_with_executor_atomic()
{
  return associated_with_executor_;
}

bool
CallbackGroup::automatically_add_to_executor_with_node() const
{
  return automatically_add_to_executor_with_node_;
}

// \TODO(mjcarroll) Deprecated, remove on tock
rclcpp::GuardCondition::SharedPtr
CallbackGroup::get_notify_guard_condition(const rclcpp::Context::SharedPtr context_ptr)
{
  std::lock_guard<std::recursive_mutex> lock(notify_guard_condition_mutex_);
  if (notify_guard_condition_ && context_ptr != notify_guard_condition_->get_context()) {
    if (associated_with_executor_) {
      trigger_notify_guard_condition();
    }
    notify_guard_condition_ = nullptr;
  }

  if (!notify_guard_condition_) {
    notify_guard_condition_ = std::make_shared<rclcpp::GuardCondition>(context_ptr);
  }

  return notify_guard_condition_;
}

rclcpp::GuardCondition::SharedPtr
CallbackGroup::get_notify_guard_condition()
{
  std::lock_guard<std::recursive_mutex> lock(notify_guard_condition_mutex_);
  if (!this->get_context_) {
    throw std::runtime_error("Callback group was created without context and not passed context");
  }
  auto context_ptr = this->get_context_();
  if (context_ptr && context_ptr->is_valid()) {
    if (notify_guard_condition_ && context_ptr != notify_guard_condition_->get_context()) {
      if (associated_with_executor_) {
        trigger_notify_guard_condition();
      }
      notify_guard_condition_ = nullptr;
    }
    if (!notify_guard_condition_) {
      notify_guard_condition_ = std::make_shared<rclcpp::GuardCondition>(context_ptr);
    }
    return notify_guard_condition_;
  }
  return nullptr;
}

void
CallbackGroup::trigger_notify_guard_condition()
{
  std::lock_guard<std::recursive_mutex> lock(notify_guard_condition_mutex_);
  if (notify_guard_condition_) {
    notify_guard_condition_->trigger();
  }
}

void
CallbackGroup::add_subscription(
  const rclcpp::SubscriptionBase::SharedPtr subscription_ptr)
{
  std::lock_guard<std::mutex> lock(mutex_);
  subscription_ptrs_.push_back(subscription_ptr);
  subscription_ptrs_.erase(
    std::remove_if(
      subscription_ptrs_.begin(),
      subscription_ptrs_.end(),
      [](rclcpp::SubscriptionBase::WeakPtr x) {return x.expired();}),
    subscription_ptrs_.end());
}

void
CallbackGroup::add_timer(const rclcpp::TimerBase::SharedPtr timer_ptr)
{
  std::lock_guard<std::mutex> lock(mutex_);
  timer_ptrs_.push_back(timer_ptr);
  timer_ptrs_.erase(
    std::remove_if(
      timer_ptrs_.begin(),
      timer_ptrs_.end(),
      [](rclcpp::TimerBase::WeakPtr x) {return x.expired();}),
    timer_ptrs_.end());
}

void
CallbackGroup::add_service(const rclcpp::ServiceBase::SharedPtr service_ptr)
{
  std::lock_guard<std::mutex> lock(mutex_);
  service_ptrs_.push_back(service_ptr);
  service_ptrs_.erase(
    std::remove_if(
      service_ptrs_.begin(),
      service_ptrs_.end(),
      [](rclcpp::ServiceBase::WeakPtr x) {return x.expired();}),
    service_ptrs_.end());
}

void
CallbackGroup::add_client(const rclcpp::ClientBase::SharedPtr client_ptr)
{
  std::lock_guard<std::mutex> lock(mutex_);
  client_ptrs_.push_back(client_ptr);
  client_ptrs_.erase(
    std::remove_if(
      client_ptrs_.begin(),
      client_ptrs_.end(),
      [](rclcpp::ClientBase::WeakPtr x) {return x.expired();}),
    client_ptrs_.end());
}

void
CallbackGroup::add_waitable(const rclcpp::Waitable::SharedPtr waitable_ptr)
{
  std::lock_guard<std::mutex> lock(mutex_);
  waitable_ptrs_.push_back(waitable_ptr);
  waitable_ptrs_.erase(
    std::remove_if(
      waitable_ptrs_.begin(),
      waitable_ptrs_.end(),
      [](rclcpp::Waitable::WeakPtr x) {return x.expired();}),
    waitable_ptrs_.end());
}

void
CallbackGroup::remove_waitable(const rclcpp::Waitable::SharedPtr waitable_ptr) noexcept
{
  std::lock_guard<std::mutex> lock(mutex_);
  for (auto iter = waitable_ptrs_.begin(); iter != waitable_ptrs_.end(); ++iter) {
    const auto shared_ptr = iter->lock();
    if (shared_ptr.get() == waitable_ptr.get()) {
      waitable_ptrs_.erase(iter);
      break;
    }
  }
}<|MERGE_RESOLUTION|>--- conflicted
+++ resolved
@@ -59,15 +59,6 @@
 size_t
 CallbackGroup::size() const
 {
-<<<<<<< HEAD
-  return subscription_ptrs_.size() +
-         service_ptrs_.size() +
-         client_ptrs_.size() +
-         timer_ptrs_.size() +
-         waitable_ptrs_.size();
-}
-
-=======
   return (
     subscription_ptrs_.size() +
     service_ptrs_.size() +
@@ -75,7 +66,7 @@
     timer_ptrs_.size() +
     waitable_ptrs_.size());
 }
->>>>>>> ad5931b1
+
 void CallbackGroup::collect_all_ptrs(
   std::function<void(const rclcpp::SubscriptionBase::SharedPtr &)> sub_func,
   std::function<void(const rclcpp::ServiceBase::SharedPtr &)> service_func,
